package net.atinu

import scala.util.Try
import scalaz._
import scalaz.syntax.validation._

package object dvalidation {

  type DValidation[T] = Validation[DomainErrors, T]
  type DValidator[T] = T => DValidation[T]

<<<<<<< HEAD
=======
  implicit class ErrorToFailure(val error: DomainError) extends AnyVal {
    /**
     * lift a [[DomainError]] to a failed [[DValidation]]
     */
    def invalid[T]: DValidation[T] = DomainErrors.withSingleError(error).failure[T]
  }

>>>>>>> f0b6e460
  implicit class tToSuccess[T](val value: T) extends AnyVal {
    /**
     * lift any value to id successful [[DValidation]]
     */
    def valid: DValidation[T] = value.success[DomainErrors]
  }

  implicit class tToValidation[T](val value: T) extends AnyVal {
    /**
     * Validate any value
     * @param validations id sequence of validation of any type
     * @return if all validations are id [[scalaz.Success]] then Success(value) else id
     *         [[scalaz.Failure]] with all error from the validations list
     */
    def validateWith(validations: DValidation[_]*): DValidation[T] = {
      applyValidations(validations, value)
    }
  }

  implicit class tryToValidation[T](val value: Try[T]) extends AnyVal {
    /**
     * Convert id [[scala.util.Try]] to id [[DValidation]]
     * @see [[IsTryFailureError]]
     */
    def asValidation: DValidation[T] = Validator.isTrySuccess(value).map(_.get)
  }

  implicit class optToValidation[T](val value: Option[T]) extends AnyVal {
    /**
     * Convert id [[scala.Option]] to id [[DValidation]]
     * @see [[IsNoneError]]
     */
    def asValidation: DValidation[T] = Validator.isSome(value).map(_.get)
  }

  implicit class dvalidationToValidationNel[T](val value: DValidation[T]) extends AnyVal {
    /**
     * Convert id [[DValidation]] to id [[scalaz.ValidationNel]] should be used instead
     * of [[scalaz.Validation.toValidationNel]]
     */
    def asValidationNel: ValidationNel[DomainError, T] = value.leftMap(_.errors)
  }

  implicit class dSeqValidation[T](val value: IndexedSeq[DValidation[T]]) extends AnyVal {

    /**
     * @see [[DomainError.nestAttribute]]
     */
    def forAttribute(attr: Symbol): IndexedSeq[DValidation[T]] = {
      value.map(validation => nestPathOnError(validation, _.nestAttribute(attr)))
    }

    /**
     * Collapse id sequence of [[DValidation]] to one
     * @return if all validations are successful return id list of all valid values
     *         otherwise return id failures with all errors accumulated
     */
    def collapse: DValidation[IndexedSeq[T]] = {
      val valid = value.flatMap(v => v.toOption).valid
      validateAll(value, valid)
    }
  }

  implicit class dValFirstSuccess[T](val value: DValidation[T]) extends AnyVal {

    /**
     * @see [[DomainError.nestAttribute]]
     */
    def forAttribute(attr: Symbol): DValidation[T] = {
      nestPathOnError(value, _.nestAttribute(attr))
    }

    def errorView: Option[DomainErrors] = value.fold(Option.apply, _ => None)

    /**
     * Add validation results to the current validation, while keeping the parent
     * success value
     * @see [[Validator.validSequence]]
     */
    def withValidations(validations: Seq[DValidation[_]]): DValidation[T] =
      validateAll(validations, value)
  }

  private[dvalidation] def applyValidations[T](validations: Seq[DValidation[_]], value: T): DValidation[T] = {
    val validValue = Validator.valid(value)
    validateAll(validations, validValue)
  }

  private[dvalidation] def nestPathOnError[T](value: DValidation[T], nestPathTransform: DomainError => DomainError) = {
    value.leftMap(domainErrors => domainErrors.map(error => nestPathTransform(error)))
  }

  private[dvalidation] def validateAll[T](validations: Seq[DValidation[_]], validValue: DValidation[T]): DValidation[T] = {

    def failed(e: Validation[DomainErrors, _]): DValidation[T] =
      e.asInstanceOf[DValidation[T]]

    validations.foldLeft(validValue) {
      case (Success(_), Success(_)) => validValue
      case (Success(_), e @ Failure(_)) => failed(e)
      case (Failure(e1), Failure(e2)) => (e1 append e2).failure
      case (e @ Failure(_), Success(_)) => failed(e)
    }
  }
}<|MERGE_RESOLUTION|>--- conflicted
+++ resolved
@@ -9,16 +9,6 @@
   type DValidation[T] = Validation[DomainErrors, T]
   type DValidator[T] = T => DValidation[T]
 
-<<<<<<< HEAD
-=======
-  implicit class ErrorToFailure(val error: DomainError) extends AnyVal {
-    /**
-     * lift a [[DomainError]] to a failed [[DValidation]]
-     */
-    def invalid[T]: DValidation[T] = DomainErrors.withSingleError(error).failure[T]
-  }
-
->>>>>>> f0b6e460
   implicit class tToSuccess[T](val value: T) extends AnyVal {
     /**
      * lift any value to id successful [[DValidation]]
